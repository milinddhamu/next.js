--- conflicted
+++ resolved
@@ -31,19 +31,6 @@
         const apollo = initApollo()
         // Provide the `url` prop data in case a GraphQL query uses it
         const url = {query: ctx.query, pathname: ctx.pathname}
-
-<<<<<<< HEAD
-        // Run all graphql queries
-        const app = (
-          <ApolloProvider client={apollo}>
-            <ComposedComponent url={url} {...composedInitialProps} />
-          </ApolloProvider>
-        )
-        await getDataFromTree(app)
-        // getDataFromTree does not call componentWillUnmount
-        // head side effect therefore need to be cleared manually
-        Head.rewind()
-=======
         try {
           // Run all GraphQL queries
           await getDataFromTree(
@@ -56,7 +43,9 @@
           // Handle them in components via the data.error prop:
           // http://dev.apollodata.com/react/api-queries.html#graphql-query-data-error
         }
->>>>>>> 0f3fecfe
+        // getDataFromTree does not call componentWillUnmount
+        // head side effect therefore need to be cleared manually
+        Head.rewind()
 
         // Extract query data from the Apollo store
         const state = apollo.getInitialState()
