import fs from 'fs'
import path from 'path'
import * as Log from '../build/output/log'
import tar from 'next/dist/compiled/tar'
<<<<<<< HEAD
import '../server/node-polyfill-fetch'
=======
>>>>>>> 354705d1
const { WritableStream } = require('node:stream/web') as {
  WritableStream: typeof global.WritableStream
}
import { getRegistry } from './helpers/get-registry'
import { getCacheDirectory } from './helpers/get-cache-directory'

const MAX_VERSIONS_TO_CACHE = 8

async function extractBinary(
  outputDirectory: string,
  pkgName: string,
  tarFileName: string
) {
  const cacheDirectory = getCacheDirectory(
    'next-swc',
    process.env['NEXT_SWC_PATH']
  )

  const extractFromTar = () =>
    tar.x({
      file: path.join(cacheDirectory, tarFileName),
      cwd: outputDirectory,
      strip: 1,
    })

  if (!fs.existsSync(path.join(cacheDirectory, tarFileName))) {
    Log.info(`Downloading swc package ${pkgName}...`)
    await fs.promises.mkdir(cacheDirectory, { recursive: true })
    const tempFile = path.join(
      cacheDirectory,
      `${tarFileName}.temp-${Date.now()}`
    )

    const registry = getRegistry()

    const downloadUrl = `${registry}${pkgName}/-/${tarFileName}`

    await fetch(downloadUrl).then((res) => {
      const { ok, body } = res
      if (!ok || !body) {
        Log.error(`Failed to download swc package from ${downloadUrl}`)
      }

      if (!ok) {
        throw new Error(`request failed with status ${res.status}`)
      }
      if (!body) {
        throw new Error('request failed with empty body')
      }
      const cacheWriteStream = fs.createWriteStream(tempFile)
      return body.pipeTo(
        new WritableStream({
          write(chunk) {
            cacheWriteStream.write(chunk)
          },
          close() {
            cacheWriteStream.close()
          },
        })
      )
    })
    await fs.promises.rename(tempFile, path.join(cacheDirectory, tarFileName))
  }
  await extractFromTar()

  const cacheFiles = await fs.promises.readdir(cacheDirectory)

  if (cacheFiles.length > MAX_VERSIONS_TO_CACHE) {
    cacheFiles.sort((a, b) => {
      if (a.length < b.length) return -1
      return a.localeCompare(b)
    })

    // prune oldest versions in cache
    for (let i = 0; i++; i < cacheFiles.length - MAX_VERSIONS_TO_CACHE) {
      await fs.promises
        .unlink(path.join(cacheDirectory, cacheFiles[i]))
        .catch(() => {})
    }
  }
}

export async function downloadNativeNextSwc(
  version: string,
  bindingsDirectory: string,
  triplesABI: Array<string>
) {
  for (const triple of triplesABI) {
    const pkgName = `@next/swc-${triple}`
    const tarFileName = `${pkgName.substring(6)}-${version}.tgz`
    const outputDirectory = path.join(bindingsDirectory, pkgName)

    if (fs.existsSync(outputDirectory)) {
      // if the package is already downloaded a different
      // failure occurred than not being present
      return
    }

    await fs.promises.mkdir(outputDirectory, { recursive: true })
    await extractBinary(outputDirectory, pkgName, tarFileName)
  }
}

export async function downloadWasmSwc(
  version: string,
  wasmDirectory: string,
  variant: 'nodejs' | 'web' = 'nodejs'
) {
  const pkgName = `@next/swc-wasm-${variant}`
  const tarFileName = `${pkgName.substring(6)}-${version}.tgz`
  const outputDirectory = path.join(wasmDirectory, pkgName)

  if (fs.existsSync(outputDirectory)) {
    // if the package is already downloaded a different
    // failure occurred than not being present
    return
  }

  await fs.promises.mkdir(outputDirectory, { recursive: true })
  await extractBinary(outputDirectory, pkgName, tarFileName)
}<|MERGE_RESOLUTION|>--- conflicted
+++ resolved
@@ -2,13 +2,6 @@
 import path from 'path'
 import * as Log from '../build/output/log'
 import tar from 'next/dist/compiled/tar'
-<<<<<<< HEAD
-import '../server/node-polyfill-fetch'
-=======
->>>>>>> 354705d1
-const { WritableStream } = require('node:stream/web') as {
-  WritableStream: typeof global.WritableStream
-}
 import { getRegistry } from './helpers/get-registry'
 import { getCacheDirectory } from './helpers/get-cache-directory'
 
